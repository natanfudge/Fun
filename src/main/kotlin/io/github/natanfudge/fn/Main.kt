package io.github.natanfudge.fn

import androidx.compose.foundation.background
import androidx.compose.foundation.layout.*
import androidx.compose.material3.*
import androidx.compose.runtime.Composable
import androidx.compose.ui.Modifier
import androidx.compose.ui.graphics.Color
import androidx.compose.ui.input.key.Key
import androidx.compose.ui.input.key.KeyEventType
import androidx.compose.ui.input.key.key
import androidx.compose.ui.input.key.type
import androidx.compose.ui.input.pointer.PointerButton
import androidx.compose.ui.input.pointer.PointerEventType
import io.github.natanfudge.fn.core.*
import io.github.natanfudge.fn.files.readImage
import io.github.natanfudge.fn.network.Fun
import io.github.natanfudge.fn.physics.PhysicalFun
import io.github.natanfudge.fn.render.*
import io.github.natanfudge.wgpu4k.matrix.Mat4f
import io.github.natanfudge.wgpu4k.matrix.Vec3f
import kotlinx.coroutines.GlobalScope
import kotlinx.coroutines.delay
import kotlinx.coroutines.launch

//TODO:
// 13.6: Object selection overlay:
//    - Show/set state, including transform
//    - Visual transform system
// 14. Basic Physics
// 14.5b: State system
// 14.6 State-based physics (basic)
// 15. Trying making a basic game?
// 16. Better physics
// 17. PBR
// 18. Hotkeys
// 20. Backlog stuff i don't really care about atm:
// A. Deallocating GPU memory and free lists
// B. Find-grained picking with per-triangle ray intersection checks
// C. Various optimizations
// D. Blender-like selection outline  https://www.reddit.com/r/howdidtheycodeit/comments/1bdzr16/how_did_they_code_the_selection_outline_in_blender/?utm_source=chatgpt.com
// E. automatic GPU buffer expansion for expandable = true buffers
// F. MDI the render calls: waiting for MDI itself and bindless resources for binding the textures
// G. Expandable bound buffers - waiting for mutable bind groups
// H. Zoom based on ray casting on where the cursor is pointing at - make the focal point be the center of the ray-casted object.


fun DefaultCamera.bind(inputManager: InputManager, context: FunContext) {
    inputManager.mouseMoved.listen { delta ->
        val normalizedDeltaX = delta.x / context.windowWidth
        val normalizedDeltaY = delta.y / context.windowHeight

        when (mode) {
            CameraMode.Orbital -> {
                if (PointerButton.Tertiary in inputManager.heldMouseButtons) {
                    if (delta.x != 0f || delta.y != 0f) {
                        pan(normalizedDeltaX * 20, normalizedDeltaY * 20)
                    }
                }
                if (PointerButton.Primary in inputManager.heldMouseButtons) {
                    if (normalizedDeltaX != 0f) {
                        rotateX(normalizedDeltaX * 10)
                    }
                    if (normalizedDeltaY != 0f) {
                        rotateY(normalizedDeltaY * 10)
                    }
                }
            }

            CameraMode.Fly -> {
                tilt(normalizedDeltaX * 2, normalizedDeltaY * 2)
            }

            else -> {}
        }
    }

    inputManager.keyHeld.listen { key ->
        val delta = 0.05f
        when (key) {
            Key.W -> moveForward(delta)
            Key.S -> moveBackward(delta)
            Key.A -> moveLeft(delta)
            Key.D -> moveRight(delta)
            Key.Spacebar -> moveUp(delta)
            Key.CtrlLeft -> moveDown(delta)
        }
    }
}


private fun DefaultCamera.handleInput(inputManager: InputManager, input: InputEvent, context: FunContext) {
    when (input) {
        is InputEvent.PointerEvent if input.eventType == PointerEventType.Scroll
                && inputManager.focused && mode == CameraMode.Orbital -> {
            val zoom = 1 + input.scrollDelta.y / 10
            zoom(zoom)
        }

        is InputEvent.KeyEvent if input.event.type == KeyEventType.KeyUp -> {
            setCameraMode(
                when (input.event.key) {
                    Key.Escape -> CameraMode.Off
                    Key.O, Key.Grave -> CameraMode.Orbital
                    Key.F -> CameraMode.Fly
                    else -> mode // Keep existing
                }, context
            )
        }

        else -> {}
    }
}

private fun DefaultCamera.setCameraMode(mode: CameraMode, context: FunContext) {
    this.mode = mode

    context.setGUIFocused(mode == CameraMode.Off)
    context.setCursorLocked(mode == CameraMode.Fly)
}

val lightPos = Vec3f(4f, -4f, 4f)



class TestObject(app: FunPlayground, model: Model, transform: Mat4f = Mat4f.identity(), color: Color = Color.White) :
    PhysicalFun((app.id++).toString(), app.context, model, transform, color) {

}

//todo:
<<<<<<< HEAD
// 1. fix Exception in thread "DefaultDispatcher-worker-3 @coroutine#913" io.github.natanfudge.fn.error.UnallowedFunException: This state was declared to be synchronized, so it should only be updated in a ServerLike context.
// 1.5 more intuitive reset buttons
// 2. A. Remove renderInit and allow using the WorldRender from the FunApp init.
//   B. Then, make rendering depend on app state, so new surface -> new app state. We
// need to do this because we want to make the clientside initialization happen as a part
// of the state initializations. Users generally don't modify the render surface so they don't really care about app state resetting upon changing the render state.
// C. Then we need to fix PhysicalFun.
// 3.See if can get the normal hot reload agent + reload stuff going together with runHot
// 4. Test if resetting app state doesn't blow up everything. 
=======
// 3. Object selection ui
>>>>>>> 02cc35ce
class FunPlayground(val context: FunContext) : FunApp {
    override val camera = DefaultCamera()
    val inputManager = InputManager()

    var id = 0

    init {
        camera.bind(inputManager, context)

        val kotlinImage = readImage(kotlinx.io.files.Path("src/main/composeResources/drawable/Kotlin_Icon.png"))
        val wgpu4kImage = readImage(kotlinx.io.files.Path("src/main/composeResources/drawable/wgpu4k-nodawn.png"))

        val cube = Model(Mesh.UnitCube(), "Cube")
        val sphere = Model(Mesh.uvSphere(), "Sphere")
        PhysicalFun(id = "foo", context, cube, Mat4f.scaling(x = 10f, y = 0.1f, z = 0.1f), Color.Red) // X axis
        TestObject(this, cube, Mat4f.scaling(x = 0.1f, y = 10f, z = 0.1f), Color.Green) // Y Axis
        TestObject(this, cube, Mat4f.scaling(x = 0.1f, y = 0.1f, z = 10f), Color.Blue) // Z Axis
        TestObject(this, cube, Mat4f.translation(0f, 0f, -1f).scale(x = 10f, y = 10f, z = 0.1f), Color.Gray)

        val kotlinSphere = sphere.copy(material = Material(texture = kotlinImage), id = "kotlin sphere")

        val wgpuCube = Model(Mesh.UnitCube(CubeUv.Grid3x2), "wgpucube", Material(wgpu4kImage))

        val instance = TestObject(this, wgpuCube, Mat4f.translation(-2f, 2f, 2f))
        GlobalScope.launch {
            var i = 0
            while (true) {
                instance.transform = instance.transform.scaleInPlace(1.01f)

                if (i == 400) {
                    instance.close()
                    break
                }
                delay(10)
                i++
            }
        }


        TestObject(this, kotlinSphere)

        TestObject(this, sphere, Mat4f.translation(2f, 2f, 2f))
        TestObject(this, sphere, Mat4f.translation(lightPos).scale(0.2f))

        TestObject(this, cube, Mat4f.translation(4f, -4f, 0.5f), Color.Gray)
    }


    override fun physics(delta: Float) {
        inputManager.poll()
    }

    @Composable
    override fun gui() {
        MaterialTheme(darkColorScheme()) {
            Row(Modifier.fillMaxSize().background(Color.Transparent), horizontalArrangement = Arrangement.SpaceBetween) {
                Surface {
                    Column {
                        Button(onClick = { ProcessLifecycle.restartByLabels(setOf("WebGPU Surface")) }) {
                            Text("Restart Render (+App)")
                        }
                        Button(onClick = { ProcessLifecycle.restartByLabels(setOf("App")) }) {
                            Text("Restart App")
                        }
                    }
                }
//                LifecycleTree(Modifier.size(500.dp))
                Surface {
                    Column {
                        val selected = context.selectedObject
                        if(selected is Fun) {
                            val values = context.stateManager.getState(selected.id)
                            if(values != null) {
                                for((key, value) in values.getCurrentState()) {
                                    Text("$key: $value")
                                }
                            }

                        }

                    }
                }
            }
        }
    }

    override fun handleInput(input: InputEvent) {
        inputManager.handle(input)
        camera.handleInput(inputManager, input, context)
    }
}


fun main() {
    startTheFun {
        { FunPlayground(it) }
    }
}



<|MERGE_RESOLUTION|>--- conflicted
+++ resolved
@@ -129,19 +129,7 @@
 }
 
 //todo:
-<<<<<<< HEAD
-// 1. fix Exception in thread "DefaultDispatcher-worker-3 @coroutine#913" io.github.natanfudge.fn.error.UnallowedFunException: This state was declared to be synchronized, so it should only be updated in a ServerLike context.
-// 1.5 more intuitive reset buttons
-// 2. A. Remove renderInit and allow using the WorldRender from the FunApp init.
-//   B. Then, make rendering depend on app state, so new surface -> new app state. We
-// need to do this because we want to make the clientside initialization happen as a part
-// of the state initializations. Users generally don't modify the render surface so they don't really care about app state resetting upon changing the render state.
-// C. Then we need to fix PhysicalFun.
-// 3.See if can get the normal hot reload agent + reload stuff going together with runHot
-// 4. Test if resetting app state doesn't blow up everything. 
-=======
 // 3. Object selection ui
->>>>>>> 02cc35ce
 class FunPlayground(val context: FunContext) : FunApp {
     override val camera = DefaultCamera()
     val inputManager = InputManager()
